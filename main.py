--- conflicted
+++ resolved
@@ -45,11 +45,9 @@
 from textual.widgets._text_area import Selection
 from textual.widgets.option_list import Option
 from rich.text import Text
-<<<<<<< HEAD
+
     
-=======
-
->>>>>>> 550b75d1
+
 
 # Initial note files stored on disk. ``Path`` works across operating systems
 # and makes future modifications easy. These are loaded on startup.
@@ -227,11 +225,9 @@
             and "ctrl+delete" not in b.key
         )
     ]
-<<<<<<< HEAD
-
-=======
-    
->>>>>>> 550b75d1
+
+
+
     focus_sentence = reactive(False)
 
     def __init__(self, text: str = "", **kwargs: object) -> None:
@@ -268,10 +264,6 @@
             self.app.action_prompt_delete()
             return
         await super()._on_key(event)
-<<<<<<< HEAD
-=======
-
->>>>>>> 550b75d1
         self.app.register_activity()
         if self.focus_sentence:
             self.update_indices()
@@ -297,7 +289,6 @@
         if self.focus_sentence:
             line_start = self.document.get_index_from_location((line_index, 0))
             line_end = line_start + len(line.plain)
-<<<<<<< HEAD
             if line_end <= self._active_start:
                 # Entire line is before the active sentence
                 line.stylize("#444444")
@@ -315,15 +306,6 @@
                             active_start - line_start,
                             active_end - line_start,
                         )
-=======
-            gray_end = min(self._active_start, line_end)
-            if gray_end > line_start:
-                line.stylize("#666666", 0, gray_end - line_start)
-            active_start = max(self._active_start, line_start)
-            active_end = min(self._cursor_index, line_end)
-            if active_end > active_start:
-                line.stylize("#ffffff", active_start - line_start, active_end - line_start)
->>>>>>> 550b75d1
         return line
 
 
@@ -864,11 +846,8 @@
         Binding("ctrl+m", "noop", "", show=False, priority=True),
         ("ctrl+delete", "prompt_delete", "Slet fil"),
         ("ctrl+j", "toggle_focus_sentence", "Fokus-s\u00e6tning"),
-<<<<<<< HEAD
         ("ctrl+home", "toggle_mode_menu", "Tilstands-menu"),
-=======
-        ("ctrl+0", "toggle_mode_menu", "Tilstands-menu"),
->>>>>>> 550b75d1
+
         ("escape", "close_menu", "Luk menu"),
         ("ctrl+pageup", "prev_tab", "Forrige fane"),
         ("ctrl+pagedown", "next_tab", "Næste fane"),
