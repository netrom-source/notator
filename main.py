--- conflicted
+++ resolved
@@ -27,7 +27,6 @@
 from pathlib import Path
 from typing import Optional
 
-<<<<<<< HEAD
 try:
     from textual.app import App, ComposeResult
     from textual.binding import Binding
@@ -54,25 +53,7 @@
     raise SystemExit(
         "This application requires the local module 'prompt_editor.py'."
     ) from exc
-=======
-from textual.app import App, ComposeResult
-from textual.binding import Binding
-from textual.containers import Container, Vertical
-from textual.message import Message
-from textual.reactive import reactive
-from textual import events
-from textual.widgets import (
-    Input,
-    Static,
-    TabbedContent,
-    TabPane,
-    OptionList,
-    Button,
-)
-
-from prompt_editor import NoteEditor
-from textual.widgets.option_list import Option
->>>>>>> c83be508
+
 
 # Initial note files stored on disk. ``Path`` works across operating systems
 # and makes future modifications easy. These are loaded on startup.
