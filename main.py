--- conflicted
+++ resolved
@@ -224,11 +224,8 @@
             and "ctrl+delete" not in b.key
         )
     ]
-<<<<<<< HEAD
-
-=======
-    
->>>>>>> f26894f1
+
+
     focus_sentence = reactive(False)
 
     def __init__(self, text: str = "", **kwargs: object) -> None:
@@ -504,13 +501,10 @@
         if self._restore_timer is not None:
             self._restore_timer.stop()
 
-<<<<<<< HEAD
         # ``Static`` widgets store the current content in ``renderable``.
         # Capture that value so it can be restored after the timeout.
         previous = self.app.status.renderable
-=======
-        previous = self.app.status.plain
->>>>>>> f26894f1
+
         self.app.status.update(message)
 
         def restore() -> None:
