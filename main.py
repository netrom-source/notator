--- conflicted
+++ resolved
@@ -18,10 +18,10 @@
 
 from textual.app import App, ComposeResult
 from textual.containers import Container, Vertical
-<<<<<<< HEAD
+    9bfmem-codex/design-python-baseret-notesystem-med-timer
 from textual.message import Message
 from textual.reactive import reactive
-=======
+
         1kkj4s-codex/design-python-baseret-notesystem-med-timer
 from textual.message import Message
 from textual.reactive import reactive
@@ -31,7 +31,7 @@
 from textual.reactive import reactive
 from textual.widget import Widget
         main
->>>>>>> 83d09024
+        main
 from textual.widgets import Button, Input, Static, TextArea
 
 
@@ -79,7 +79,7 @@
 class TimerMenu(Vertical):
     """The pop-up menu with preset buttons and a custom input field."""
 
-<<<<<<< HEAD
+    9bfmem-codex/design-python-baseret-notesystem-med-timer
     # Allow navigating the menu using the arrow keys. Each key is bound to an
     # action method defined below. These actions will move focus between the
     # buttons and the input widget.
@@ -93,7 +93,7 @@
 
         def __init__(self, seconds: int) -> None:
             super().__init__()
-=======
+
     class SetTime(Message):
         """Message sent when the user selects a duration."""
 
@@ -104,7 +104,7 @@
         def __init__(self, sender: Widget, seconds: int) -> None:
             super().__init__(sender)
         main
->>>>>>> 83d09024
+        main
             self.seconds = seconds
 
     def compose(self) -> ComposeResult:
@@ -114,7 +114,7 @@
         yield Button("11m", id="t660")
         yield Input(placeholder="Custom (e.g. 90, 2m)", id="custom")
 
-<<<<<<< HEAD
+         9bfmem-codex/design-python-baseret-notesystem-med-timer
     def on_mount(self) -> None:
         """Cache child widgets for focus handling and focus the first item."""
         self._items = [
@@ -145,7 +145,7 @@
         seconds = parse_time_spec(event.value)
         if seconds is not None:
             self.post_message(self.SetTime(seconds))
-=======
+
     def on_button_pressed(self, event: Button.Pressed) -> None:  # type: ignore[override]
         seconds = int(event.button.id[1:])
         1kkj4s-codex/design-python-baseret-notesystem-med-timer
@@ -162,7 +162,7 @@
 
             self.post_message(self.SetTime(self, seconds))
         main
->>>>>>> 83d09024
+        main
         else:
             self.app.bell()
 
@@ -189,13 +189,13 @@
         self.menu.visible = False
         yield self.menu
 
-<<<<<<< HEAD
+        9bfmem-codex/design-python-baseret-notesystem-med-timer
     def on_mount(self) -> None:
         """Focus the notes area when the application starts."""
         self.query_one("#notes", TextArea).focus()
-
-=======
->>>>>>> 83d09024
+  
+  
+        main
     def watch_countdown(self, countdown: CountdownState) -> None:
         """Update the UI whenever the countdown changes."""
         self.timer_display.update_time(countdown.remaining)
@@ -208,7 +208,7 @@
         self.menu_visible = not self.menu_visible
         self.menu.visible = self.menu_visible
         self.timer_display.display = self.menu_visible or self.countdown.remaining > 0
-<<<<<<< HEAD
+        9bfmem-codex/design-python-baseret-notesystem-med-timer
         # When the menu becomes visible, move focus to it so the user can
         # navigate with the arrow keys immediately. Otherwise return focus to
         # the notes area.
@@ -217,8 +217,8 @@
             self.menu._items[0].focus()
         else:
             self.query_one("#notes", TextArea).focus()
-=======
->>>>>>> 83d09024
+  
+        main
 
     def action_reset_timer(self) -> None:
         """Reset or stop the timer depending on how quickly this action is called."""
